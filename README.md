--- conflicted
+++ resolved
@@ -12,15 +12,10 @@
 - Translate values into multiple languages using GPT, Gemini, or local LLMs.
 - Handle **massive files** (20k+ lines) with smart chunking.
 - Preserve keys, placeholders, formatting, and structure perfectly.
-<<<<<<< HEAD
-- Provide **diff view** to approve or reject translation chunks before applying.
+- Provide **diff view** to preview translations and approve or reject changes before applying.
 - Stream huge locale files without loading them entirely in memory.
 - Dynamically adjust batch size based on token usage.
 - Optional parallel processing of translation batches.
-=======
-- Provide **diff view** to preview translations and approve or reject changes before applying.
->>>>>>> 802692fa
-
 ---
 
 ## 📦 Current Status
